--- conflicted
+++ resolved
@@ -6,11 +6,7 @@
     <Nullable>enable</Nullable>
     <ImplicitUsings>enable</ImplicitUsings>
     <TreatWarningsAsErrors>true</TreatWarningsAsErrors>
-<<<<<<< HEAD
-    <NoWarn>$(NoWarn);1591;1998;NU5105;CA1014;CA1508;CA1852</NoWarn>
-=======
     <NoWarn>$(NoWarn);1591;1998;NU5105</NoWarn>
->>>>>>> 50b3f167
     <DebugType>embedded</DebugType>
     <GitHubOrganization>Faithlife</GitHubOrganization>
     <RepositoryName>SimpleDataflows</RepositoryName>
