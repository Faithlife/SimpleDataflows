--- conflicted
+++ resolved
@@ -1,13 +1,8 @@
 <Project>
 
   <PropertyGroup>
-<<<<<<< HEAD
     <VersionPrefix>0.4.1</VersionPrefix>
-    <LangVersion>10.0</LangVersion>
-=======
-    <VersionPrefix>0.0.0</VersionPrefix>
     <LangVersion>11.0</LangVersion>
->>>>>>> 4639a56e
     <Nullable>enable</Nullable>
     <ImplicitUsings>enable</ImplicitUsings>
     <TreatWarningsAsErrors>true</TreatWarningsAsErrors>
