return BuildRunner.Execute(args, build =>
{
	var gitLogin = new GitLoginInfo("faithlifebuildbot", Environment.GetEnvironmentVariable("BUILD_BOT_PASSWORD") ?? "");

	build.AddDotNetTargets(
		new DotNetBuildSettings
		{
			NuGetApiKey = Environment.GetEnvironmentVariable("NUGET_API_KEY"),
			DocsSettings = new DotNetDocsSettings
			{
				GitLogin = gitLogin,
				GitAuthor = new GitAuthorInfo("Faithlife Build Bot", "faithlifebuildbot@users.noreply.github.com"),
<<<<<<< HEAD
				GitRepositoryUrl = "https://github.com/Faithlife/SimpleDataflows.git",
				GitBranchName = "docs",
				TargetDirectory = "",
				SourceCodeUrl = "https://github.com/Faithlife/SimpleDataflows/tree/master/src",
=======
				SourceCodeUrl = "https://github.com/Faithlife/RepoName/tree/master/src",
				GitBranchName = "docs",
				TargetDirectory = "",
>>>>>>> 50b3f167
			},
			PackageSettings = new DotNetPackageSettings
			{
				GitLogin = gitLogin,
				PushTagOnPublish = x => $"v{x.Version}",
			},
		});
});<|MERGE_RESOLUTION|>--- conflicted
+++ resolved
@@ -10,16 +10,9 @@
 			{
 				GitLogin = gitLogin,
 				GitAuthor = new GitAuthorInfo("Faithlife Build Bot", "faithlifebuildbot@users.noreply.github.com"),
-<<<<<<< HEAD
-				GitRepositoryUrl = "https://github.com/Faithlife/SimpleDataflows.git",
+				SourceCodeUrl = "https://github.com/Faithlife/SimpleDataflows/tree/master/src",
 				GitBranchName = "docs",
 				TargetDirectory = "",
-				SourceCodeUrl = "https://github.com/Faithlife/SimpleDataflows/tree/master/src",
-=======
-				SourceCodeUrl = "https://github.com/Faithlife/RepoName/tree/master/src",
-				GitBranchName = "docs",
-				TargetDirectory = "",
->>>>>>> 50b3f167
 			},
 			PackageSettings = new DotNetPackageSettings
 			{
